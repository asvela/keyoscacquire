# -*- coding: utf-8 -*-
"""
Install the Keysight oscilloscope acquire library.

Andreas Svela // 2019
"""

__version__ = '2.1.0'

import os
from setuptools import setup

current_dir = os.path.abspath(os.path.dirname(__file__))
# with open(os.path.join(current_dir, "README.md")) as fid:
#     README = fid.read()


if __name__ == '__main__':
    setup(name='keyoscacquire',
          version=__version__,
          description='Obtain traces, save to files and export raw plots from Keysight oscilloscopes using PyVISA.',
          long_description=open('README.rst').read(),
          long_description_content_type="text/x-rst",
          url='http://microphotonics.net/',
          author='Andreas Svela',
          author_email='asvela@ic.ac.uk',
          license='MIT',
          packages=['keyoscacquire'],
          entry_points={
            'console_scripts' : [
                'get_single_trace=keyoscacquire.installed_command_line_funcs:single_trace_command_line',
<<<<<<< HEAD
                'get_traces_connect_each_time=keyoscacquire.installed_command_line_funcs:connect_each_time_command_line',
                'get_traces_single_connection=keyoscacquire.installed_command_line_funcs:single_connection_command_line',
=======
                'getTraces_connect_each_time=keyoscacquire.installed_command_line_funcs:connect_each_time_command_line',
                'getTraces_single_connection=keyoscacquire.installed_command_line_funcs:single_connection_command_line',
                'get_num_traces=keyoscacquire.installed_command_line_funcs:num_traces_command_line',
>>>>>>> 00c471cb
                'list_visa_devices=keyoscacquire.installed_command_line_funcs:list_visa_devices_command_line',
                'path_of_config=keyoscacquire.installed_command_line_funcs:path_of_config_command_line'
            ],
          },
          install_requires=[
              'pyvisa',
              'argparse',
              'numpy',
              'matplotlib',
              'tqdm',
              ],
          include_package_data=True,
          zip_safe=False,
          command_options={
              'build_sphinx': {
                'version': ('setup.py', __version__),
                'release': ('setup.py', __version__),
                'source_dir': ('setup.py', 'doc')}},
           )<|MERGE_RESOLUTION|>--- conflicted
+++ resolved
@@ -29,14 +29,9 @@
           entry_points={
             'console_scripts' : [
                 'get_single_trace=keyoscacquire.installed_command_line_funcs:single_trace_command_line',
-<<<<<<< HEAD
                 'get_traces_connect_each_time=keyoscacquire.installed_command_line_funcs:connect_each_time_command_line',
                 'get_traces_single_connection=keyoscacquire.installed_command_line_funcs:single_connection_command_line',
-=======
-                'getTraces_connect_each_time=keyoscacquire.installed_command_line_funcs:connect_each_time_command_line',
-                'getTraces_single_connection=keyoscacquire.installed_command_line_funcs:single_connection_command_line',
                 'get_num_traces=keyoscacquire.installed_command_line_funcs:num_traces_command_line',
->>>>>>> 00c471cb
                 'list_visa_devices=keyoscacquire.installed_command_line_funcs:list_visa_devices_command_line',
                 'path_of_config=keyoscacquire.installed_command_line_funcs:path_of_config_command_line'
             ],
