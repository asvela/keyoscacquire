--- conflicted
+++ resolved
@@ -1,10 +1,5 @@
 # -*- coding: utf-8 -*-
 """
-<<<<<<< HEAD
-One programme for taking a single trace and saving it.
-Three programmes for taking multiple traces, see descriptions for each function.
-"""
-=======
 Python backend for installed command line programmes. These can also be integrated in python scripts or used as examples.
 
 * :func:`list_visa_devices`: listing visa devices
@@ -13,10 +8,9 @@
 
 * :func:`get_single_trace`: taking a single trace and saving it to csv and png
 
-* :func:`get_traces_single_connection_loop` :func:`get_traces_connect_each_time_loop`: two programmes for taking multiple traces, see descriptions for difference
->>>>>>> 65fb2288
+* :func:`get_traces_single_connection_loop` :func:`get_traces_connect_each_time_loop`: two programmes for taking multiple traces when a key is pressed, see descriptions for difference
 
-* :func:`run_programme` is a wrapper function for scripts and installed functions calling the programmes with optional command line arguments.
+* :func:`get_num_traces`: get a specific number of traces
 
 """
 
@@ -155,36 +149,4 @@
             #acq.plot_trace(x, y, channel_nums, fname=fname+fnum)        # plot trace and save png
             acq.save_trace(fname+fnum, x, y, fileheader=fhead, ext=ext, acquire_print=(i==n)) # save trace to ext file
         print("Done")
-<<<<<<< HEAD
-        scope.close()
-=======
-        scope.close()
-
-
-
-##============================================================================##
-##                    APPLYING OPTIONAL ARGUMENTS                             ##
-##============================================================================##
-
-
-def run_programme(name, args):
-    fname = args[1] if (len(args) >= 2 and args[1] is not None) else config._filename #if optional argument is supplied on the command line use as base filename
-    ext = config._filetype
-    a_type = args[2] if (len(args) >= 3 and args[2] is not None) else config._acq_type #if 2nd optional argument is supplied on the command line use acquiring mode
-    if a_type[:4] == 'AVER':
-            fname += " " + a_type
-    n = int(args[3]) if len(args) >= 4 else 1 #if 3rd optional argument is supplied on the command line use acquiring mode
-
-    _log.debug("Running programme \'%s\' saving to base filename \'%s\' with extension \'%s\' and aquiring type \'%s\'" % (name, fname, ext, a_type))
-    names = ["single_trace", "connect_each_time", "single_connection", "num_traces"] # possible programme names
-    if name == names[0]:
-        get_single_trace(fname, ext, acq_type=a_type)
-    elif name == names[1]:
-        get_traces_connect_each_time_loop(fname, ext, acq_type=a_type)
-    elif name == names[2]:
-        get_traces_single_connection_loop(fname, ext, acq_type=a_type)
-    elif name == names[3]:
-        get_num_traces(fname, ext, num=n, acq_type=a_type)
-    else:
-        raise ValueError("\nUnknown name \'%s\' of program to run. Available programmes %s." % (name, str(names)))
->>>>>>> 65fb2288
+        scope.close()