# -*- coding: utf-8 -*-
"""
Obtain traces, save to files and export raw plots from Keysight oscilloscopes using pyVISA.
Traces are stored as csv files and will by default be accompanied by a png plot too.

This program consists of a loop in which the program connects to the oscilloscope,
a trace from the active channels are captured and stored for each loop. This permits
the active channels to be changing thoughout the measurements, but has larger
overhead due to establishing and closing a new connection every time.

The loop runs each time 'enter' is hit. Alternatively one can input n-1 characters before hitting
'enter' to capture n traces back to back. To quit press 'q'+'enter'.

Optional argument from the command line: string setting the base filename of the output files.
Change _visa_address in keyoscacquire.config to the desired instrument's address.

Andreas Svela // 2019
"""

import sys, argparse
import keyoscacquire.programmes as acqprog
import keyoscacquire.config as config

##============================================================================##
##                   INSTALLED COMMAND LINE PROGRAMMES                        ##
##============================================================================##

# Help strings
<<<<<<< HEAD
acq_help = "The acquire type: {HRESolution, NORMal, AVER<m>} where <m> is the number of averages in range [2, 65536]. Defaults to \'"+config._acq_type+"\'."
wav_help = "The waveform format: {BYTE, WORD, ASCii}. \nDefaults to \'"+config._waveform_format+"\'."
file_help = "The filename base, (without extension, \'"+config._filetype+"\' is added). Defaults to \'"+config._filename+"\'."
visa_help = "Visa address of instrument. To find the visa addresses of the instruments connected to the computer run 'list_visa_devices' in the command line. Defaults to \'"+config._visa_address+"\'."
timeout_help = "Milliseconds before timeout on the channel to the instrument. Defaults to "+str(config._timeout)+"."
channels_help = "List of the channel numbers to be acquired, for example '1 3' (without '). Use an empty string ('') to capture all the currently active channels on the oscilloscope. Defaults to \'"+" ".join(config._ch_nums)+"\'."
points_help = "Use 0 to get the maximum number of points, or set a smaller number to speed up the acquisition and transfer. Defaults to 0."
delim_help = "Delimiter used between filename and filenumber (before filetype). Defaults to \'"+config._file_delimiter+"\'."
=======
acq_help = 'The acquire type: {HRESolution, NORMal, AVER<m>} where <m> is the number of averages in range [2, 65536]. Defaults to \''+config._acq_type+"\'."
file_help = 'The filename base, (without extension, \''+config._filetype+'\' is added). Defaults to \''+config._filename+"\'."

>>>>>>> 65fb2288

def connect_each_time_command_line():
    """Function installed on the command line: Obtains and stores multiple traces,
    connecting to the oscilloscope each time."""
<<<<<<< HEAD
    parser = argparse.ArgumentParser(description=acqprog.getTraces_connect_each_time_loop.__doc__)
    connection_gr = parser.add_argument_group('Connection settings')
    connection_gr.add_argument('-v', '--visa_address', nargs='?', help=visa_help, default=config._visa_address)
    connection_gr.add_argument('-t', '--timeout', nargs='?', help=timeout_help, default=config._timeout, type=int)
    acquire_gr = parser.add_argument_group('Acquiring settings')
    acquire_gr.add_argument('-c', '--channels', nargs='*', help=channels_help, default=config._ch_nums)
    acquire_gr.add_argument('-a', '--acq_type', nargs='?', help=acq_help, default=config._acq_type)
    trans_gr = parser.add_argument_group('Transfer and storage settings')
    trans_gr.add_argument('-w', '--wav_format', nargs='?', help=wav_help, default=config._waveform_format)
    trans_gr.add_argument('-p', '--num_points', nargs='?', help=points_help, default=0, type=int)
    trans_gr.add_argument('-f', '--filename', nargs='?', help=file_help, default=config._filename)
    trans_gr.add_argument('--file_delimiter', nargs='?', help=delim_help, default=config._file_delimiter)
=======
    parser = argparse.ArgumentParser(usage=acqprog.get_traces_connect_each_time_loop.__doc__)
    parser.add_argument('-f', nargs='?', help=file_help)
    parser.add_argument('-a', nargs='?', help=acq_help)
>>>>>>> 65fb2288
    args = parser.parse_args()

    acqprog.getTraces_connect_each_time_loop(fname=args.filename, address=args.visa_address, timeout=args.timeout, wav_format=args.wav_format,
                             channel_nums=args.channels, acq_type=args.acq_type, num_points=args.num_points, file_delim=args.file_delimiter)


def single_connection_command_line():
    """Function installed on the command line: Obtains and stores multiple traces,
    keeping a the same connection to the oscilloscope open all the time."""
<<<<<<< HEAD
    parser = argparse.ArgumentParser(description=acqprog.get_traces_single_connection_loop.__doc__)
    connection_gr = parser.add_argument_group('Connection settings')
    connection_gr.add_argument('-v', '--visa_address', nargs='?', help=visa_help, default=config._visa_address)
    connection_gr.add_argument('-t', '--timeout', nargs='?', help=timeout_help, default=config._timeout, type=int)
    acquire_gr = parser.add_argument_group('Acquiring settings')
    acquire_gr.add_argument('-c', '--channels', nargs='*', help=channels_help, default=config._ch_nums)
    acquire_gr.add_argument('-a', '--acq_type', nargs='?', help=acq_help, default=config._acq_type)
    trans_gr = parser.add_argument_group('Transfer and storage settings')
    trans_gr.add_argument('-w', '--wav_format', nargs='?', help=wav_help, default=config._waveform_format)
    trans_gr.add_argument('-p', '--num_points', nargs='?', help=points_help, default=0, type=int)
    trans_gr.add_argument('-f', '--filename', nargs='?', help=file_help, default=config._filename)
    trans_gr.add_argument('--file_delimiter', nargs='?', help=delim_help, default=config._file_delimiter)
=======
    parser = argparse.ArgumentParser(usage=acqprog.get_traces_single_connection_loop.__doc__)
    parser.add_argument('-f', nargs='?', help=file_help)
    parser.add_argument('-a', nargs='?', help=acq_help)
>>>>>>> 65fb2288
    args = parser.parse_args()

    acqprog.getTraces_single_connection_loop(fname=args.filename, address=args.visa_address, timeout=args.timeout, wav_format=args.wav_format,
                             channel_nums=args.channels, acq_type=args.acq_type, num_points=args.num_points, file_delim=args.file_delimiter)


def single_trace_command_line():
    """Function installed on the command line: Obtains and stores a single trace."""
<<<<<<< HEAD
    parser = argparse.ArgumentParser(description=acqprog.get_single_trace.__doc__)
    connection_gr = parser.add_argument_group('Connection settings')
    connection_gr.add_argument('-v', '--visa_address', nargs='?', help=visa_help, default=config._visa_address)
    connection_gr.add_argument('-t', '--timeout', nargs='?', help=timeout_help, default=config._timeout, type=int)
    acquire_gr = parser.add_argument_group('Acquiring settings')
    acquire_gr.add_argument('-c', '--channels', nargs='*', help=channels_help, default=config._ch_nums)
    acquire_gr.add_argument('-a', '--acq_type', nargs='?', help=acq_help, default=config._acq_type)
    trans_gr = parser.add_argument_group('Transfer and storage settings')
    trans_gr.add_argument('-w', '--wav_format', nargs='?', help=wav_help, default=config._waveform_format)
    trans_gr.add_argument('-p', '--num_points', nargs='?', help=points_help, default=0, type=int)
    trans_gr.add_argument('-f', '--filename', nargs='?', help=file_help, default=config._filename)
=======
    parser = argparse.ArgumentParser(usage=acqprog.get_single_trace.__doc__)
    parser.add_argument('-f', nargs='?', help=file_help)
    parser.add_argument('-a', nargs='?', help=acq_help)
>>>>>>> 65fb2288
    args = parser.parse_args()

    acqprog.get_single_trace(fname=args.filename, address=args.visa_address, timeout=args.timeout, wav_format=args.wav_format,
                             channel_nums=args.channels, acq_type=args.acq_type, num_points=args.num_points)

def num_traces_command_line():
    """Function installed on the command line: Obtains and stores a single trace."""
<<<<<<< HEAD
    parser = argparse.ArgumentParser(description=acqprog.get_num_traces.__doc__)
    # postitional arg
    parser.add_argument('num', help='The number of successive traces to obtain.', type=int)
    # optional args
    connection_gr = parser.add_argument_group('Connection settings')
    connection_gr.add_argument('-v', '--visa_address', nargs='?', help=visa_help, default=config._visa_address)
    connection_gr.add_argument('-t', '--timeout', nargs='?', help=timeout_help, default=config._timeout, type=int)
    acquire_gr = parser.add_argument_group('Acquiring settings')
    acquire_gr.add_argument('-c', '--channels', nargs='*', help=channels_help, default=config._ch_nums)
    acquire_gr.add_argument('-a', '--acq_type', nargs='?', help=acq_help, default=config._acq_type)
    trans_gr = parser.add_argument_group('Transfer and storage settings')
    trans_gr.add_argument('-w', '--wav_format', nargs='?', help=wav_help, default=config._waveform_format)
    trans_gr.add_argument('-p', '--num_points', nargs='?', help=points_help, default=0, type=int)
    trans_gr.add_argument('-f', '--filename', nargs='?', help=file_help, default=config._filename)
    trans_gr.add_argument('--file_delimiter', nargs='?', help=delim_help, default=config._file_delimiter)
=======
    parser = argparse.ArgumentParser(usage=acqprog.get_num_traces.__doc__)
    parser.add_argument('-n', nargs='?', help='The number of traces to obtain. Defaults to 1.')
    parser.add_argument('-f', nargs='?', help=file_help)
    parser.add_argument('-a', nargs='?', help=acq_help)
>>>>>>> 65fb2288
    args = parser.parse_args()

    acqprog.get_num_traces(num=args.num, fname=args.filename, address=args.visa_address, timeout=args.timeout, wav_format=args.wav_format,
                             channel_nums=args.channels, acq_type=args.acq_type, num_points=args.num_points)

def list_visa_devices_command_line():
    """Function installed on the command line: Lists VISA devices"""
    parser = argparse.ArgumentParser(description=acqprog.list_visa_devices.__doc__)
    args = parser.parse_args()
    acqprog.list_visa_devices()

def path_of_config_command_line():
    """Function installed on the command line: Prints the full path of the config module"""
<<<<<<< HEAD
    parser = argparse.ArgumentParser(description=acqprog.path_of_config.__doc__)
=======
    parser = argparse.ArgumentParser(usage=acqprog.path_of_config.__doc__)
>>>>>>> 65fb2288
    args = parser.parse_args()
    acqprog.path_of_config()<|MERGE_RESOLUTION|>--- conflicted
+++ resolved
@@ -26,7 +26,6 @@
 ##============================================================================##
 
 # Help strings
-<<<<<<< HEAD
 acq_help = "The acquire type: {HRESolution, NORMal, AVER<m>} where <m> is the number of averages in range [2, 65536]. Defaults to \'"+config._acq_type+"\'."
 wav_help = "The waveform format: {BYTE, WORD, ASCii}. \nDefaults to \'"+config._waveform_format+"\'."
 file_help = "The filename base, (without extension, \'"+config._filetype+"\' is added). Defaults to \'"+config._filename+"\'."
@@ -35,16 +34,10 @@
 channels_help = "List of the channel numbers to be acquired, for example '1 3' (without '). Use an empty string ('') to capture all the currently active channels on the oscilloscope. Defaults to \'"+" ".join(config._ch_nums)+"\'."
 points_help = "Use 0 to get the maximum number of points, or set a smaller number to speed up the acquisition and transfer. Defaults to 0."
 delim_help = "Delimiter used between filename and filenumber (before filetype). Defaults to \'"+config._file_delimiter+"\'."
-=======
-acq_help = 'The acquire type: {HRESolution, NORMal, AVER<m>} where <m> is the number of averages in range [2, 65536]. Defaults to \''+config._acq_type+"\'."
-file_help = 'The filename base, (without extension, \''+config._filetype+'\' is added). Defaults to \''+config._filename+"\'."
-
->>>>>>> 65fb2288
 
 def connect_each_time_command_line():
     """Function installed on the command line: Obtains and stores multiple traces,
     connecting to the oscilloscope each time."""
-<<<<<<< HEAD
     parser = argparse.ArgumentParser(description=acqprog.getTraces_connect_each_time_loop.__doc__)
     connection_gr = parser.add_argument_group('Connection settings')
     connection_gr.add_argument('-v', '--visa_address', nargs='?', help=visa_help, default=config._visa_address)
@@ -57,11 +50,6 @@
     trans_gr.add_argument('-p', '--num_points', nargs='?', help=points_help, default=0, type=int)
     trans_gr.add_argument('-f', '--filename', nargs='?', help=file_help, default=config._filename)
     trans_gr.add_argument('--file_delimiter', nargs='?', help=delim_help, default=config._file_delimiter)
-=======
-    parser = argparse.ArgumentParser(usage=acqprog.get_traces_connect_each_time_loop.__doc__)
-    parser.add_argument('-f', nargs='?', help=file_help)
-    parser.add_argument('-a', nargs='?', help=acq_help)
->>>>>>> 65fb2288
     args = parser.parse_args()
 
     acqprog.getTraces_connect_each_time_loop(fname=args.filename, address=args.visa_address, timeout=args.timeout, wav_format=args.wav_format,
@@ -71,7 +59,6 @@
 def single_connection_command_line():
     """Function installed on the command line: Obtains and stores multiple traces,
     keeping a the same connection to the oscilloscope open all the time."""
-<<<<<<< HEAD
     parser = argparse.ArgumentParser(description=acqprog.get_traces_single_connection_loop.__doc__)
     connection_gr = parser.add_argument_group('Connection settings')
     connection_gr.add_argument('-v', '--visa_address', nargs='?', help=visa_help, default=config._visa_address)
@@ -84,11 +71,6 @@
     trans_gr.add_argument('-p', '--num_points', nargs='?', help=points_help, default=0, type=int)
     trans_gr.add_argument('-f', '--filename', nargs='?', help=file_help, default=config._filename)
     trans_gr.add_argument('--file_delimiter', nargs='?', help=delim_help, default=config._file_delimiter)
-=======
-    parser = argparse.ArgumentParser(usage=acqprog.get_traces_single_connection_loop.__doc__)
-    parser.add_argument('-f', nargs='?', help=file_help)
-    parser.add_argument('-a', nargs='?', help=acq_help)
->>>>>>> 65fb2288
     args = parser.parse_args()
 
     acqprog.getTraces_single_connection_loop(fname=args.filename, address=args.visa_address, timeout=args.timeout, wav_format=args.wav_format,
@@ -97,7 +79,6 @@
 
 def single_trace_command_line():
     """Function installed on the command line: Obtains and stores a single trace."""
-<<<<<<< HEAD
     parser = argparse.ArgumentParser(description=acqprog.get_single_trace.__doc__)
     connection_gr = parser.add_argument_group('Connection settings')
     connection_gr.add_argument('-v', '--visa_address', nargs='?', help=visa_help, default=config._visa_address)
@@ -109,11 +90,6 @@
     trans_gr.add_argument('-w', '--wav_format', nargs='?', help=wav_help, default=config._waveform_format)
     trans_gr.add_argument('-p', '--num_points', nargs='?', help=points_help, default=0, type=int)
     trans_gr.add_argument('-f', '--filename', nargs='?', help=file_help, default=config._filename)
-=======
-    parser = argparse.ArgumentParser(usage=acqprog.get_single_trace.__doc__)
-    parser.add_argument('-f', nargs='?', help=file_help)
-    parser.add_argument('-a', nargs='?', help=acq_help)
->>>>>>> 65fb2288
     args = parser.parse_args()
 
     acqprog.get_single_trace(fname=args.filename, address=args.visa_address, timeout=args.timeout, wav_format=args.wav_format,
@@ -121,7 +97,6 @@
 
 def num_traces_command_line():
     """Function installed on the command line: Obtains and stores a single trace."""
-<<<<<<< HEAD
     parser = argparse.ArgumentParser(description=acqprog.get_num_traces.__doc__)
     # postitional arg
     parser.add_argument('num', help='The number of successive traces to obtain.', type=int)
@@ -137,12 +112,6 @@
     trans_gr.add_argument('-p', '--num_points', nargs='?', help=points_help, default=0, type=int)
     trans_gr.add_argument('-f', '--filename', nargs='?', help=file_help, default=config._filename)
     trans_gr.add_argument('--file_delimiter', nargs='?', help=delim_help, default=config._file_delimiter)
-=======
-    parser = argparse.ArgumentParser(usage=acqprog.get_num_traces.__doc__)
-    parser.add_argument('-n', nargs='?', help='The number of traces to obtain. Defaults to 1.')
-    parser.add_argument('-f', nargs='?', help=file_help)
-    parser.add_argument('-a', nargs='?', help=acq_help)
->>>>>>> 65fb2288
     args = parser.parse_args()
 
     acqprog.get_num_traces(num=args.num, fname=args.filename, address=args.visa_address, timeout=args.timeout, wav_format=args.wav_format,
@@ -156,10 +125,6 @@
 
 def path_of_config_command_line():
     """Function installed on the command line: Prints the full path of the config module"""
-<<<<<<< HEAD
     parser = argparse.ArgumentParser(description=acqprog.path_of_config.__doc__)
-=======
-    parser = argparse.ArgumentParser(usage=acqprog.path_of_config.__doc__)
->>>>>>> 65fb2288
     args = parser.parse_args()
     acqprog.path_of_config()