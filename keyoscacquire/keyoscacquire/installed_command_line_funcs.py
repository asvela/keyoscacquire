# -*- coding: utf-8 -*-
"""
Obtain traces, save to files and export raw plots from Keysight oscilloscopes using pyVISA.
Traces are stored as csv files and will by default be accompanied by a png plot too.

This program consists of a loop in which the program connects to the oscilloscope,
a trace from the active channels are captured and stored for each loop. This permits
the active channels to be changing thoughout the measurements, but has larger
overhead due to establishing and closing a new connection every time.

The loop runs each time 'enter' is hit. Alternatively one can input n-1 characters before hitting
'enter' to capture n traces back to back. To quit press 'q'+'enter'.

Optional argument from the command line: string setting the base filename of the output files.
Change _visa_address in keyoscacquire.config to the desired instrument's address.

Andreas Svela // 2019
"""

import sys, argparse
import keyoscacquire.programmes as acqprog
import keyoscacquire.config as config

##============================================================================##
##                   INSTALLED COMMAND LINE FUNCTIONS                         ##
##============================================================================##

# Help strings
acq_help = "The acquire type: {HRESolution, NORMal, AVER<m>} where <m> is the number of averages in range [2, 65536]. Defaults to \'"+config._acq_type+"\'."
wav_help = "The waveform format: {BYTE, WORD, ASCii}. \nDefaults to \'"+config._waveform_format+"\'."
file_help = "The filename base, (without extension, \'"+config._filetype+"\' is added). Defaults to \'"+config._filename+"\'."
visa_help = "Visa address of instrument. To find the visa addresses of the instruments connected to the computer run 'list_visa_devices' in the command line. Defaults to \'"+config._visa_address+"\'."
timeout_help = "Milliseconds before timeout on the channel to the instrument. Defaults to "+str(config._timeout)+"."
channels_help = "List of the channel numbers to be acquired, for example '1 3' (without '). Use an empty string ('') to capture all the currently active channels on the oscilloscope. Defaults to \'"+" ".join(config._ch_nums)+"\'."
points_help = "Use 0 to get the maximum number of points, or set a smaller number to speed up the acquisition and transfer. Defaults to 0."
delim_help = "Delimiter used between filename and filenumber (before filetype). Defaults to \'"+config._file_delimiter+"\'."

def connect_each_time_command_line():
    """Function installed on the command line: Obtains and stores multiple traces,
    connecting to the oscilloscope each time."""
    parser = argparse.ArgumentParser(description=acqprog.getTraces_connect_each_time_loop.__doc__)
    connection_gr = parser.add_argument_group('Connection settings')
    connection_gr.add_argument('-v', '--visa_address', nargs='?', help=visa_help, default=config._visa_address)
    connection_gr.add_argument('-t', '--timeout', nargs='?', help=timeout_help, default=config._timeout, type=int)
    acquire_gr = parser.add_argument_group('Acquiring settings')
    acquire_gr.add_argument('-c', '--channels', nargs='*', help=channels_help, default=config._ch_nums)
    acquire_gr.add_argument('-a', '--acq_type', nargs='?', help=acq_help, default=config._acq_type)
    trans_gr = parser.add_argument_group('Transfer and storage settings')
    trans_gr.add_argument('-w', '--wav_format', nargs='?', help=wav_help, default=config._waveform_format)
    trans_gr.add_argument('-p', '--num_points', nargs='?', help=points_help, default=0, type=int)
    trans_gr.add_argument('-f', '--filename', nargs='?', help=file_help, default=config._filename)
    trans_gr.add_argument('--file_delimiter', nargs='?', help=delim_help, default=config._file_delimiter)
    args = parser.parse_args()

    acqprog.getTraces_connect_each_time_loop(fname=args.filename, address=args.visa_address, timeout=args.timeout, wav_format=args.wav_format,
                             channel_nums=args.channels, acq_type=args.acq_type, num_points=args.num_points, file_delim=args.file_delimiter)


def single_connection_command_line():
    """Function installed on the command line: Obtains and stores multiple traces,
    keeping a the same connection to the oscilloscope open all the time."""
    parser = argparse.ArgumentParser(description=acqprog.get_traces_single_connection_loop.__doc__)
    connection_gr = parser.add_argument_group('Connection settings')
    connection_gr.add_argument('-v', '--visa_address', nargs='?', help=visa_help, default=config._visa_address)
    connection_gr.add_argument('-t', '--timeout', nargs='?', help=timeout_help, default=config._timeout, type=int)
    acquire_gr = parser.add_argument_group('Acquiring settings')
    acquire_gr.add_argument('-c', '--channels', nargs='*', help=channels_help, default=config._ch_nums)
    acquire_gr.add_argument('-a', '--acq_type', nargs='?', help=acq_help, default=config._acq_type)
    trans_gr = parser.add_argument_group('Transfer and storage settings')
    trans_gr.add_argument('-w', '--wav_format', nargs='?', help=wav_help, default=config._waveform_format)
    trans_gr.add_argument('-p', '--num_points', nargs='?', help=points_help, default=0, type=int)
    trans_gr.add_argument('-f', '--filename', nargs='?', help=file_help, default=config._filename)
    trans_gr.add_argument('--file_delimiter', nargs='?', help=delim_help, default=config._file_delimiter)
    args = parser.parse_args()

    acqprog.getTraces_single_connection_loop(fname=args.filename, address=args.visa_address, timeout=args.timeout, wav_format=args.wav_format,
                             channel_nums=args.channels, acq_type=args.acq_type, num_points=args.num_points, file_delim=args.file_delimiter)


def single_trace_command_line():
    """Function installed on the command line: Obtains and stores a single trace."""
    parser = argparse.ArgumentParser(description=acqprog.get_single_trace.__doc__)
    connection_gr = parser.add_argument_group('Connection settings')
    connection_gr.add_argument('-v', '--visa_address', nargs='?', help=visa_help, default=config._visa_address)
    connection_gr.add_argument('-t', '--timeout', nargs='?', help=timeout_help, default=config._timeout, type=int)
    acquire_gr = parser.add_argument_group('Acquiring settings')
    acquire_gr.add_argument('-c', '--channels', nargs='*', help=channels_help, default=config._ch_nums)
    acquire_gr.add_argument('-a', '--acq_type', nargs='?', help=acq_help, default=config._acq_type)
    trans_gr = parser.add_argument_group('Transfer and storage settings')
    trans_gr.add_argument('-w', '--wav_format', nargs='?', help=wav_help, default=config._waveform_format)
    trans_gr.add_argument('-p', '--num_points', nargs='?', help=points_help, default=0, type=int)
    trans_gr.add_argument('-f', '--filename', nargs='?', help=file_help, default=config._filename)
    args = parser.parse_args()

    acqprog.get_single_trace(fname=args.filename, address=args.visa_address, timeout=args.timeout, wav_format=args.wav_format,
                             channel_nums=args.channels, acq_type=args.acq_type, num_points=args.num_points)

def num_traces_command_line():
    """Function installed on the command line: Obtains and stores a single trace."""
<<<<<<< HEAD
    parser = argparse.ArgumentParser(usage=acqprog.get_num_traces.__doc__)
    parser.add_argument('-f', nargs='?', help='Specify filename base')
    parser.add_argument('-a', nargs='?', help='Specify acquire type: {HRESolution, NORMal, AVER<m>} where <m> is the number of averages in range [1, 65536]')
    parser.add_argument('-n', nargs='?', help='Specify number of traces to obtain (set to 1 if not specified)')
    args = parser.parse_args()

    acqprog.run_programme("num_traces", ['', args.f, args.a, args.n])

def list_visa_devices_command_line():
    """Function installed on the command line: Lists VISA devices"""
    parser = argparse.ArgumentParser(usage=acqprog.list_visa_devices.__doc__)
=======
    parser = argparse.ArgumentParser(description=acqprog.get_num_traces.__doc__)
    # postitional arg
    parser.add_argument('num', help='The number of successive traces to obtain.', type=int)
    # optional args
    connection_gr = parser.add_argument_group('Connection settings')
    connection_gr.add_argument('-v', '--visa_address', nargs='?', help=visa_help, default=config._visa_address)
    connection_gr.add_argument('-t', '--timeout', nargs='?', help=timeout_help, default=config._timeout, type=int)
    acquire_gr = parser.add_argument_group('Acquiring settings')
    acquire_gr.add_argument('-c', '--channels', nargs='*', help=channels_help, default=config._ch_nums)
    acquire_gr.add_argument('-a', '--acq_type', nargs='?', help=acq_help, default=config._acq_type)
    trans_gr = parser.add_argument_group('Transfer and storage settings')
    trans_gr.add_argument('-w', '--wav_format', nargs='?', help=wav_help, default=config._waveform_format)
    trans_gr.add_argument('-p', '--num_points', nargs='?', help=points_help, default=0, type=int)
    trans_gr.add_argument('-f', '--filename', nargs='?', help=file_help, default=config._filename)
    trans_gr.add_argument('--file_delimiter', nargs='?', help=delim_help, default=config._file_delimiter)
    args = parser.parse_args()

    acqprog.get_num_traces(num=args.num, fname=args.filename, address=args.visa_address, timeout=args.timeout, wav_format=args.wav_format,
                             channel_nums=args.channels, acq_type=args.acq_type, num_points=args.num_points)

def list_visa_devices_command_line():
    """Function installed on the command line: Lists VISA devices"""
    parser = argparse.ArgumentParser(description=acqprog.list_visa_devices.__doc__)
>>>>>>> 559b21c3
    args = parser.parse_args()
    acqprog.list_visa_devices()

def path_of_config_command_line():
<<<<<<< HEAD
    """Function installed on the command line: Lists VISA devices"""
    parser = argparse.ArgumentParser(usage=acqprog.path_of_config.__doc__)
=======
    """Function installed on the command line: Prints the full path of the config module"""
    parser = argparse.ArgumentParser(description=acqprog.path_of_config.__doc__)
>>>>>>> 559b21c3
    args = parser.parse_args()
    acqprog.path_of_config()<|MERGE_RESOLUTION|>--- conflicted
+++ resolved
@@ -97,19 +97,6 @@
 
 def num_traces_command_line():
     """Function installed on the command line: Obtains and stores a single trace."""
-<<<<<<< HEAD
-    parser = argparse.ArgumentParser(usage=acqprog.get_num_traces.__doc__)
-    parser.add_argument('-f', nargs='?', help='Specify filename base')
-    parser.add_argument('-a', nargs='?', help='Specify acquire type: {HRESolution, NORMal, AVER<m>} where <m> is the number of averages in range [1, 65536]')
-    parser.add_argument('-n', nargs='?', help='Specify number of traces to obtain (set to 1 if not specified)')
-    args = parser.parse_args()
-
-    acqprog.run_programme("num_traces", ['', args.f, args.a, args.n])
-
-def list_visa_devices_command_line():
-    """Function installed on the command line: Lists VISA devices"""
-    parser = argparse.ArgumentParser(usage=acqprog.list_visa_devices.__doc__)
-=======
     parser = argparse.ArgumentParser(description=acqprog.get_num_traces.__doc__)
     # postitional arg
     parser.add_argument('num', help='The number of successive traces to obtain.', type=int)
@@ -133,17 +120,11 @@
 def list_visa_devices_command_line():
     """Function installed on the command line: Lists VISA devices"""
     parser = argparse.ArgumentParser(description=acqprog.list_visa_devices.__doc__)
->>>>>>> 559b21c3
     args = parser.parse_args()
     acqprog.list_visa_devices()
 
 def path_of_config_command_line():
-<<<<<<< HEAD
-    """Function installed on the command line: Lists VISA devices"""
-    parser = argparse.ArgumentParser(usage=acqprog.path_of_config.__doc__)
-=======
     """Function installed on the command line: Prints the full path of the config module"""
     parser = argparse.ArgumentParser(description=acqprog.path_of_config.__doc__)
->>>>>>> 559b21c3
     args = parser.parse_args()
     acqprog.path_of_config()